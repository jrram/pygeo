--- conflicted
+++ resolved
@@ -14,14 +14,9 @@
     made. The user should not have to deal with this class directly.
     """
 
-<<<<<<< HEAD
     def __init__(self, name, coords, lower, upper, scaled, scale, DVGeo, addToPyOpt, compNames):
-        self.name = name
-=======
-    def __init__(self, name, coords, lower, upper, scaled, scale, DVGeo, addToPyOpt):
         super().__init__(name, len(coords) // 2, lower, upper, scale, DVGeo, addToPyOpt)
 
->>>>>>> 13449877
         self.coords = coords
         self.scaled = scaled
 
@@ -102,13 +97,8 @@
     have to deal with this class directly.
     """
 
-<<<<<<< HEAD
     def __init__(self, name, coords, lower, upper, scale, DVGeo, addToPyOpt, compNames):
-        self.name = name
-=======
-    def __init__(self, name, coords, lower, upper, scale, DVGeo, addToPyOpt):
         super().__init__(name, len(coords) // 4, lower, upper, scale, DVGeo, addToPyOpt)
->>>>>>> 13449877
         self.coords = coords
 
         # First thing we can do is embed the coordinates into DVGeo
