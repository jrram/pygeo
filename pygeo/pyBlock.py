--- conflicted
+++ resolved
@@ -795,13 +795,8 @@
         # Project Points, if some were actually passed in:
         if coordinates is not None:
             if not interiorOnly:
-<<<<<<< HEAD
                 volID, u, v, w, D = self.projectPoints(coordinates, checkErrors=True, eps=eps, nIter=nIter)
-                self.embededVolumes[ptSetName] = EmbeddedVolume(volID, u, v, w)
-=======
-                volID, u, v, w, D = self.projectPoints(coordinates, checkErrors=True, eps=eps, **kwargs)
                 self.embeddedVolumes[ptSetName] = EmbeddedVolume(volID, u, v, w)
->>>>>>> 13449877
             else:
                 volID, u, v, w, D = self.projectPoints(coordinates, checkErrors=False, eps=eps, nIter=nIter)
 
